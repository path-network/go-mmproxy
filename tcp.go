// Copyright 2019 Path Network, Inc. All rights reserved.
// Use of this source code is governed by a BSD-style
// license that can be found in the LICENSE file.

package main

import (
	"context"
	"io"
	"net"

	"github.com/juju/ratelimit"
	"go.uber.org/zap"
)

func tcpCopyData(dst net.Conn, src net.Conn, ch chan<- error) {
	_, err := io.Copy(dst, src)
	ch <- err
}

type SpeedCtrl struct {
	net.Conn

	rbucket   *ratelimit.Bucket
	wbucket   *ratelimit.Bucket
}

func (c *SpeedCtrl) Read(data []byte) (n int, err error)  {
	n, err = c.Conn.Read(data)
	if n <= 0 {
		return n, err
	}
	if c.rbucket != nil {
		c.rbucket.Wait(int64(n))
	}
	return n, err
}

func (c *SpeedCtrl) Write(data []byte) (n int, err error) {
	if c.wbucket != nil {
		c.wbucket.Wait(int64(len(data)))
	}
	return c.Conn.Write(data)
}

func (c *SpeedCtrl) GetTCPConn() (*net.TCPConn, bool) {
	conn, ok := c.Conn.(*net.TCPConn)
	return conn, ok
}

func NewSpeedCtrl(conn net.Conn, rx int, rxBurst int, tx int, txBurst int) net.Conn {
	c := &SpeedCtrl{}
	c.Conn = conn
	if rx > 0 {
		if rxBurst < 0 {
			rxBurst = 0
		}
		c.rbucket = ratelimit.NewBucketWithRate(float64(rx), int64(rxBurst))
	}
	if tx > 0 {
		if txBurst < 0 {
			txBurst = 0
		}
		c.wbucket = ratelimit.NewBucketWithRate(float64(tx), int64(txBurst))
	}
	return c
}

type AddrFn func(conn net.Conn, logger *zap.Logger) (net.Addr, net.Addr, []byte, error)

func getProxyAddr(conn net.Conn, logger *zap.Logger) (net.Addr, net.Addr, []byte, error) {
	buffer := GetBuffer()
	defer PutBuffer(buffer)

	n, err := conn.Read(buffer)
	if err != nil {
		logger.Debug("failed to read PROXY header", zap.Error(err), zap.Bool("dropConnection", true))
		return nil, nil, nil, err
	}

	saddr, daddr, restBytes, err := PROXYReadRemoteAddr(buffer[:n], TCP)
	if err != nil {
		logger.Debug("failed to parse PROXY header", zap.Error(err), zap.Bool("dropConnection", true))
		return nil, nil, nil, err
	}

	return saddr, daddr, restBytes, err
}

func getRawAddr(conn net.Conn, logger *zap.Logger) (net.Addr, net.Addr, []byte, error) {
	saddr := conn.RemoteAddr()
	daddr := conn.LocalAddr()
	return saddr, daddr, nil, nil
}

func tcpHandleConnection(conn net.Conn, logger *zap.Logger, getAddr AddrFn) {
	defer conn.Close()
	logger = logger.With(zap.String("remoteAddr", conn.RemoteAddr().String()),
		zap.String("localAddr", conn.LocalAddr().String()))

	if !CheckOriginAllowed(conn.RemoteAddr().(*net.TCPAddr).IP) {
		logger.Debug("connection origin not in allowed subnets", zap.Bool("dropConnection", true))
		return
	}

<<<<<<< HEAD
	if Opts.Verbose > 1 {
		logger.Debug("new connection")
	}

	saddr, _, restBytes, err := getAddr(conn, logger)
	if err != nil {
		logger.Debug("failed to get source address", zap.Error(err), zap.Bool("dropConnection", true))
		return
=======
	targetAddr := Opts.TargetAddr6
	if saddr == nil {
		if AddrVersion(conn.RemoteAddr()) == 4 {
			targetAddr = Opts.TargetAddr4
		}
	} else if AddrVersion(saddr) == 4 {
		targetAddr = Opts.TargetAddr4
>>>>>>> e6156cbc
	}

	clientAddr := "UNKNOWN"
	if saddr != nil {
		clientAddr = saddr.String()
	}
	targetAddr := Opts.TargetAddr6
	if AddrVersion(saddr) == 4 {
		targetAddr = Opts.TargetAddr4
	}
	logger = logger.With(zap.String("clientAddr", clientAddr), zap.String("targetAddr", targetAddr))
	if Opts.Verbose > 1 {
		logger.Debug("successfully parsed get source address")
	}

	dialer := net.Dialer{LocalAddr: saddr}
	if saddr != nil {
		dialer.Control = DialUpstreamControl(saddr.(*net.TCPAddr).Port)
	}
	upstreamConn, err := dialer.Dial("tcp", targetAddr)
	if err != nil {
		logger.Debug("failed to establish upstream connection", zap.Error(err), zap.Bool("dropConnection", true))
		return
	}

	defer upstreamConn.Close()
	if Opts.Verbose > 1 {
		logger.Debug("successfully established upstream connection")
	}

	var tcpConn *net.TCPConn
	switch v := conn.(type) {
	case *net.TCPConn:
		tcpConn = v
	case *SpeedCtrl:
		tcpConn, _ = v.GetTCPConn()
	default:
		logger.Debug("failed case connection type")
		return
	}

	if err := tcpConn.SetNoDelay(true); err != nil {
		logger.Debug("failed to set nodelay on downstream connection", zap.Error(err), zap.Bool("dropConnection", true))
	} else if Opts.Verbose > 1 {
		logger.Debug("successfully set NoDelay on downstream connection")
	}

	if err := upstreamConn.(*net.TCPConn).SetNoDelay(true); err != nil {
		logger.Debug("failed to set nodelay on upstream connection", zap.Error(err), zap.Bool("dropConnection", true))
	} else if Opts.Verbose > 1 {
		logger.Debug("successfully set NoDelay on upstream connection")
	}

	for len(restBytes) > 0 {
		n, err := upstreamConn.Write(restBytes)
		if err != nil {
			logger.Debug("failed to write data to upstream connection",
				zap.Error(err), zap.Bool("dropConnection", true))
			return
		}
		restBytes = restBytes[n:]
	}

	outErr := make(chan error, 2)
	go tcpCopyData(upstreamConn, conn, outErr)
	go tcpCopyData(conn, upstreamConn, outErr)

	err = <-outErr
	if err != nil {
		logger.Debug("connection broken", zap.Error(err), zap.Bool("dropConnection", true))
	} else if Opts.Verbose > 1 {
		logger.Debug("connection closing")
	}
}

func TCPListen(listenConfig *net.ListenConfig, logger *zap.Logger, errors chan<- error) {
	ctx := context.Background()
	ln, err := listenConfig.Listen(ctx, "tcp", Opts.ListenAddr)
	if err != nil {
		logger.Error("failed to bind listener", zap.Error(err))
		errors <- err
		return
	}

	addrFn := getProxyAddr
	if Opts.RawProxy {
		addrFn = getRawAddr
	}

	logger.Info("listening")

	for {
		conn, err := ln.Accept()
		if err != nil {
			logger.Error("failed to accept new connection", zap.Error(err))
			errors <- err
			return
		}

		if Opts.RatelimitProxyRx > 0 || Opts.RatelimitProxyTx > 0 {
			rx := Opts.RatelimitProxyRx
			tx := Opts.RatelimitProxyTx
			conn = NewSpeedCtrl(conn, rx, rx * 8, tx, tx * 16)
		}

		go tcpHandleConnection(conn, logger, addrFn)
	}
}<|MERGE_RESOLUTION|>--- conflicted
+++ resolved
@@ -103,7 +103,6 @@
 		return
 	}
 
-<<<<<<< HEAD
 	if Opts.Verbose > 1 {
 		logger.Debug("new connection")
 	}
@@ -112,7 +111,7 @@
 	if err != nil {
 		logger.Debug("failed to get source address", zap.Error(err), zap.Bool("dropConnection", true))
 		return
-=======
+	}
 	targetAddr := Opts.TargetAddr6
 	if saddr == nil {
 		if AddrVersion(conn.RemoteAddr()) == 4 {
@@ -120,16 +119,11 @@
 		}
 	} else if AddrVersion(saddr) == 4 {
 		targetAddr = Opts.TargetAddr4
->>>>>>> e6156cbc
 	}
 
 	clientAddr := "UNKNOWN"
 	if saddr != nil {
 		clientAddr = saddr.String()
-	}
-	targetAddr := Opts.TargetAddr6
-	if AddrVersion(saddr) == 4 {
-		targetAddr = Opts.TargetAddr4
 	}
 	logger = logger.With(zap.String("clientAddr", clientAddr), zap.String("targetAddr", targetAddr))
 	if Opts.Verbose > 1 {
